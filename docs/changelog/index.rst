.. toctree::
    :maxdepth: 1
    :caption: Changelog

    DRAFT
    NEXT_RELEASE
<<<<<<< HEAD
=======
    2.0.8
>>>>>>> cc5200c4
    2.0.7
    2.0.6
    2.0.5
    2.0.4
    2.0.3
    2.0.2
    2.0.1
    2.0.0
    1.4.0
    1.3.2
    1.3.1
    1.3.0
    1.2.1
    1.2.0
    1.1.2
    1.1.1
    1.1.0
    1.0.1<|MERGE_RESOLUTION|>--- conflicted
+++ resolved
@@ -4,10 +4,7 @@
 
     DRAFT
     NEXT_RELEASE
-<<<<<<< HEAD
-=======
     2.0.8
->>>>>>> cc5200c4
     2.0.7
     2.0.6
     2.0.5
