--- conflicted
+++ resolved
@@ -1,14 +1,6 @@
 name: Tests
 on:
   push:
-<<<<<<< HEAD
-    branches-ignore:
-    - dependabot/**
-    - pre-commit-ci-update-config
-    - master
-  pull_request:
-=======
->>>>>>> afb18406
     branches:
     - develop
   pull_request:
